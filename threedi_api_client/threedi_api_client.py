--- conflicted
+++ resolved
@@ -4,11 +4,7 @@
 from datetime import datetime, timedelta
 from threedi_api_client.openapi import ApiClient
 from threedi_api_client.openapi import Configuration
-<<<<<<< HEAD
 from threedi_api_client.openapi import V3Api, V3AlphaApi
-=======
-from threedi_api_client.openapi import V3Api
->>>>>>> 911f0cb1
 from threedi_api_client.openapi import Authenticate
 
 from threedi_api_client.config import Config, EnvironConfig
@@ -127,7 +123,6 @@
         else:
             user_config = EnvironConfig()
 
-<<<<<<< HEAD
         # Determine whether there is a version in the host. The legacy API client
         # requires this.
         api_host = user_config.get("API_HOST")
@@ -140,21 +135,6 @@
         with warnings.catch_warnings():
             warnings.simplefilter("ignore")
             from openapi_client import ApiClient as LegacyApiClient
-=======
-        # Determine whether there is a version in the host. If so, warn and
-        # use the legacy API client.
-        if host_has_version(user_config.get("API_HOST")):
-            warnings.warn(
-                "API_HOST provided with an API version. This implies usage of "
-                "the legacy openapi_client. Please remove "
-                "the version to use the new client and silence warnings.",
-                UserWarning,
-            )
-            from openapi_client import ApiClient as LegacyApiClient
-            client_cls = LegacyApiClient
-        else:
-            client_cls = ApiClient
->>>>>>> 911f0cb1
 
         configuration = Configuration(
             host=api_host,
@@ -165,7 +145,6 @@
         )
         configuration.refresh_api_key_hook = refresh_api_key
 
-<<<<<<< HEAD
         return LegacyApiClient(configuration)
 
 
@@ -270,7 +249,4 @@
                 f"Invalid API version '{version}'. Available options are: {set(API_CLASSES.keys())}."
             )
 
-        return api_cls(ApiClient(configuration))
-=======
-        return client_cls(configuration)
->>>>>>> 911f0cb1
+        return api_cls(ApiClient(configuration))