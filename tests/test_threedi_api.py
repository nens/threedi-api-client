--- conflicted
+++ resolved
@@ -33,21 +33,17 @@
     }
 
 
-<<<<<<< HEAD
 @pytest.fixture
 def oauth2_config():
-    with mock.patch("threedi_api_client.api.get_issuer", return_value="cognito"):
-        yield {
-            "THREEDI_API_HOST": "localhost:8000",
-            "THREEDI_API_USERNAME": "username",
-            "THREEDI_API_ACCESS_TOKEN": "token",
-            "THREEDI_API_REFRESH_TOKEN": "refresh_token",
-            "THREEDI_API_CLIENT_ID": "abc123"
-        }
-
-
-=======
->>>>>>> 14a4e5ea
+    yield {
+        "THREEDI_API_HOST": "localhost:8000",
+        "THREEDI_API_USERNAME": "username",
+        "THREEDI_API_ACCESS_TOKEN": "token",
+        "THREEDI_API_REFRESH_TOKEN": "refresh_token",
+        "THREEDI_API_CLIENT_ID": "abc123"
+    }
+
+
 @pytest.fixture
 def v3_api(config):
     return ThreediApi(config=config)
@@ -72,14 +68,9 @@
 
     assert config.username
     assert config.password
-<<<<<<< HEAD
     assert not config.api_key['Authorization']
     assert not config.api_key['refresh']
-=======
-    assert config.api_key["Authorization"] is None
-    assert config.api_key["refresh"] is None
-
->>>>>>> 14a4e5ea
+
 
 def test_init_with_tokens(token_config):
     config = ThreediApi(config=token_config)._api.api_client.configuration
@@ -120,7 +111,6 @@
 
 
 @pytest.mark.parametrize(
-<<<<<<< HEAD
     "key", ["THREEDI_API_HOST", "THREEDI_API_ACCESS_TOKEN", "THREEDI_API_REFRESH_TOKEN"]
 )
 def test_init_missing_oauth2_config(key, oauth2_config):
@@ -131,15 +121,6 @@
 
 @pytest.mark.parametrize(
     "key", ["THREEDI_API_HOST", "THREEDI_API_ACCESS_TOKEN", "THREEDI_API_REFRESH_TOKEN"]
-=======
-    "key",
-    [
-        "THREEDI_API_HOST",
-        "THREEDI_API_USERNAME",
-        "THREEDI_API_ACCESS_TOKEN",
-        "THREEDI_API_REFRESH_TOKEN",
-    ],
->>>>>>> 14a4e5ea
 )
 def test_init_missing_token_config(key, token_config):
     del token_config[key]
