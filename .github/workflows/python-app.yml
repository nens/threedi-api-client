# This workflow will install Python dependencies, run tests and lint with a single version of Python
# For more information see: https://help.github.com/actions/language-and-framework-guides/using-python-with-github-actions

name: Python application

on:
  push:
    branches: [ master ]
  pull_request:
    branches: [ master ]

jobs:
  build:

    runs-on: ubuntu-latest
    strategy:
      matrix:
        python_version: ['3.5', '3.6', '3.7', '3.8']
    steps:
    - uses: actions/checkout@v2
    - name: Set up Python ${{ matrix.python_version }}
      uses: actions/setup-python@v2
      with:
        python-version: ${{ matrix.python_version }}
    - name: Install dependencies
      run: |
        python -m pip install --upgrade pip
<<<<<<< HEAD
        if [ -f requirements_actions.txt ]; then pip install -r requirements_actions.txt; fi
=======
        pip install wheel
        if [ -f requirements_dev.txt ]; then pip install -r requirements_dev.txt; fi
>>>>>>> a35d3f47
    - name: Test with pytest
      run: |
        pytest<|MERGE_RESOLUTION|>--- conflicted
+++ resolved
@@ -25,12 +25,8 @@
     - name: Install dependencies
       run: |
         python -m pip install --upgrade pip
-<<<<<<< HEAD
+        pip install wheel
         if [ -f requirements_actions.txt ]; then pip install -r requirements_actions.txt; fi
-=======
-        pip install wheel
-        if [ -f requirements_dev.txt ]; then pip install -r requirements_dev.txt; fi
->>>>>>> a35d3f47
     - name: Test with pytest
       run: |
         pytest